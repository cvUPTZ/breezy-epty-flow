
import React, { useState, useEffect } from 'react';
import { useParams } from 'react-router-dom';
import { Card, CardContent, CardHeader, CardTitle } from '@/components/ui/card';
import { Tabs, TabsContent, TabsList, TabsTrigger } from '@/components/ui/tabs';
import { Badge } from '@/components/ui/badge';
import { Calendar, MapPin, Users, BarChart3, TrendingUp, Clock } from 'lucide-react';
import { supabase } from '@/integrations/supabase/client';
import PlayerStatsTable from '@/components/visualizations/PlayerStatsTable';
import MatchStatsVisualizer from '@/components/visualizations/MatchStatsVisualizer';
import type { Match, Statistics, MatchEvent, BallTrackingPoint } from '@/types';

const Statistics: React.FC = () => {
  const { matchId } = useParams<{ matchId: string }>();
  const [match, setMatch] = useState<Match | null>(null);
  const [loading, setLoading] = useState(true);
  const [selectedMatch, setSelectedMatch] = useState<Match | null>(null);

  useEffect(() => {
    if (matchId) {
      fetchMatchData(matchId);
    }
  }, [matchId]);

  const fetchMatchData = async (id: string) => {
    try {
      const { data: matchData, error: matchError } = await supabase
        .from('matches')
        .select('*')
        .eq('id', id)
        .maybeSingle();

      if (matchError) throw matchError;

      if (matchData) {
        const transformedMatch: Match = {
          ...matchData,
          homeTeamName: matchData.home_team_name,
          awayTeamName: matchData.away_team_name,
          homeTeamFormation: matchData.home_team_formation || undefined,
          awayTeamFormation: matchData.away_team_formation || undefined,
          matchDate: matchData.match_date || undefined,
          venue: matchData.location || undefined,
          homeTeam: {
            id: 'home',
            name: matchData.home_team_name,
            formation: (matchData.home_team_formation as any) || '4-4-2',
            players: []
          },
          awayTeam: {
            id: 'away',
            name: matchData.away_team_name,
            formation: (matchData.away_team_formation as any) || '4-3-3',
            players: []
          },
          statistics: (() => {
            let parsedStatistics: Statistics | undefined = undefined;
            if (matchData.match_statistics) {
              if (typeof matchData.match_statistics === 'string') {
                try {
                  parsedStatistics = JSON.parse(matchData.match_statistics);
                } catch (e) {
                  console.error('Failed to parse match_statistics string:', e);
                }
              } else if (typeof matchData.match_statistics === 'object') {
                parsedStatistics = matchData.match_statistics as Statistics;
              }
            }
            return parsedStatistics || {
              possession: { home: 0, away: 0 },
              shots: { home: { onTarget: 0, offTarget: 0, total: 0 }, away: { onTarget: 0, offTarget: 0, total: 0 } },
              corners: { home: 0, away: 0 },
              fouls: { home: 0, away: 0 },
              offsides: { home: 0, away: 0 },
              passes: { home: { successful: 0, attempted: 0 }, away: { successful: 0, attempted: 0 } },
              ballsPlayed: { home: 0, away: 0 },
              ballsLost: { home: 0, away: 0 },
              duels: { home: { won: 0, total: 0 }, away: { won: 0, total: 0 } },
              crosses: { home: { successful: 0, total: 0 }, away: { successful: 0, total: 0 } }
            };
          })(),
          ballTrackingData: (() => {
            let parsedBallTrackingData: BallTrackingPoint[] | undefined = undefined;
            if (matchData.ball_tracking_data) {
              if (typeof matchData.ball_tracking_data === 'string') {
                try {
                  parsedBallTrackingData = JSON.parse(matchData.ball_tracking_data);
                  if (!Array.isArray(parsedBallTrackingData)) {
                    console.error('Parsed ball_tracking_data is not an array.');
<<<<<<< HEAD
                    parsedBallTrackingData = [];
=======
                    parsedBallTrackingData = []; 
>>>>>>> 35d3e20f
                  }
                } catch (e) {
                  console.error('Failed to parse ball_tracking_data string:', e);
                }
              } else if (Array.isArray(matchData.ball_tracking_data)) {
                parsedBallTrackingData = matchData.ball_tracking_data as BallTrackingPoint[];
              }
            }
            return parsedBallTrackingData || [];
          })()
        };

        // Fetch events
        const { data: eventsData, error: eventsError } = await supabase
          .from('match_events')
          .select('*')
          .eq('match_id', id)
          .order('timestamp', { ascending: true });

        if (!eventsError && eventsData) {
          const transformedEvents: MatchEvent[] = eventsData.map(event => ({
            id: event.id,
            match_id: event.match_id,
            timestamp: event.timestamp || 0,
            event_type: event.event_type,
            type: event.event_type as any,
            team: event.team as 'home' | 'away',
            player_id: event.player_id || undefined,
            coordinates: event.coordinates as { x: number; y: number } || { x: 0, y: 0 },
            created_by: event.created_by
          }));
          transformedMatch.events = transformedEvents;
        }

        setMatch(transformedMatch);
        setSelectedMatch(transformedMatch);
      }
    } catch (error) {
      console.error('Error fetching match data:', error);
    } finally {
      setLoading(false);
    }
  };

  const calculateStats = (match: Match) => {
    if (!match.events) return null;

    const stats = {
      totalEvents: match.events.length,
      homeEvents: match.events.filter(e => e.team === 'home').length,
      awayEvents: match.events.filter(e => e.team === 'away').length,
      goals: {
        home: match.events.filter(e => e.type === 'goal' && e.team === 'home').length,
        away: match.events.filter(e => e.type === 'goal' && e.team === 'away').length
      },
      shots: {
        home: match.events.filter(e => e.type === 'shot' && e.team === 'home').length,
        away: match.events.filter(e => e.type === 'shot' && e.team === 'away').length
      },
      fouls: {
        home: match.events.filter(e => e.type === 'foul' && e.team === 'home').length,
        away: match.events.filter(e => e.type === 'foul' && e.team === 'away').length
      },
      cards: {
        home: match.events.filter(e => (e.type === 'yellowCard' || e.type === 'redCard') && e.team === 'home').length,
        away: match.events.filter(e => (e.type === 'yellowCard' || e.type === 'redCard') && e.team === 'away').length
      },
      corners: {
        home: match.events.filter(e => e.type === 'corner' && e.team === 'home').length,
        away: match.events.filter(e => e.type === 'corner' && e.team === 'away').length
      },
      passes: {
        home: match.events.filter(e => e.type === 'pass' && e.team === 'home').length,
        away: match.events.filter(e => e.type === 'pass' && e.team === 'away').length
      }
    };

    return stats;
  };

  if (loading) {
    return (
      <div className="container mx-auto p-4">
        <div className="text-center">Loading match statistics...</div>
      </div>
    );
  }

  if (!match) {
    return (
      <div className="container mx-auto p-4">
        <div className="text-center text-red-600">Match not found</div>
      </div>
    );
  }

  const stats = calculateStats(match);

  return (
    <div className="container mx-auto p-4 space-y-6">
      {/* Match Header */}
      <Card>
        <CardHeader>
          <div className="flex justify-between items-start">
            <div>
              <CardTitle className="text-2xl">
                {match.name || `${match.homeTeam?.name || 'Home'} vs ${match.awayTeam?.name || 'Away'}`}
              </CardTitle>
              <div className="flex items-center gap-4 mt-2 text-sm text-gray-600">
                {match.matchDate && (
                  <div className="flex items-center gap-1">
                    <Calendar className="h-4 w-4" />
                    {new Date(match.matchDate).toLocaleDateString()}
                  </div>
                )}
                {match.venue && (
                  <div className="flex items-center gap-1">
                    <MapPin className="h-4 w-4" />
                    {match.venue}
                  </div>
                )}
                <div className="flex items-center gap-1">
                  <Users className="h-4 w-4" />
                  {match.homeTeam?.formation || '4-4-2'} vs {match.awayTeam?.formation || '4-3-3'}
                </div>
              </div>
            </div>
            <Badge variant={match.status === 'live' ? 'default' : match.status === 'completed' ? 'secondary' : 'outline'}>
              {match.status}
            </Badge>
          </div>
        </CardHeader>
      </Card>

      {/* Quick Stats Overview */}
      {stats && (
        <div className="grid grid-cols-2 md:grid-cols-4 gap-4">
          <Card>
            <CardContent className="p-4 text-center">
              <div className="text-2xl font-bold">{stats.goals.home}</div>
              <div className="text-sm text-gray-600">{match.homeTeam?.name || 'Home'} Goals</div>
            </CardContent>
          </Card>
          <Card>
            <CardContent className="p-4 text-center">
              <div className="text-2xl font-bold">{stats.goals.away}</div>
              <div className="text-sm text-gray-600">{match.awayTeam?.name || 'Away'} Goals</div>
            </CardContent>
          </Card>
          <Card>
            <CardContent className="p-4 text-center">
              <div className="text-2xl font-bold">{stats.totalEvents}</div>
              <div className="text-sm text-gray-600">Total Events</div>
            </CardContent>
          </Card>
          <Card>
            <CardContent className="p-4 text-center">
              <div className="text-2xl font-bold">
                {match.statistics?.possession?.home || 0}% - {match.statistics?.possession?.away || 0}%
              </div>
              <div className="text-sm text-gray-600">Possession</div>
            </CardContent>
          </Card>
        </div>
      )}

      {/* Detailed Statistics */}
      <Tabs defaultValue="overview" className="space-y-4">
        <TabsList className="grid w-full grid-cols-4">
          <TabsTrigger value="overview">Overview</TabsTrigger>
          <TabsTrigger value="players">Players</TabsTrigger>
          <TabsTrigger value="visualizations">Charts</TabsTrigger>
          <TabsTrigger value="events">Events</TabsTrigger>
        </TabsList>

        <TabsContent value="overview" className="space-y-4">
          {stats && (
            <div className="grid grid-cols-1 md:grid-cols-2 gap-6">
              {/* Team Comparison */}
              <Card>
                <CardHeader>
                  <CardTitle className="flex items-center gap-2">
                    <BarChart3 className="h-5 w-5" />
                    Team Statistics
                  </CardTitle>
                </CardHeader>
                <CardContent>
                  <div className="space-y-4">
                    <div className="grid grid-cols-3 gap-4 text-center">
                      <div className="font-semibold">{match.homeTeam?.name || 'Home'}</div>
                      <div className="font-semibold">Statistic</div>
                      <div className="font-semibold">{match.awayTeam?.name || 'Away'}</div>
                    </div>
                    
                    <div className="grid grid-cols-3 gap-4 text-center py-2 border-t">
                      <div className="text-lg font-bold">{stats.shots.home}</div>
                      <div className="text-sm">Shots</div>
                      <div className="text-lg font-bold">{stats.shots.away}</div>
                    </div>
                    
                    <div className="grid grid-cols-3 gap-4 text-center py-2 border-t">
                      <div className="text-lg font-bold">{stats.fouls.home}</div>
                      <div className="text-sm">Fouls</div>
                      <div className="text-lg font-bold">{stats.fouls.away}</div>
                    </div>
                    
                    <div className="grid grid-cols-3 gap-4 text-center py-2 border-t">
                      <div className="text-lg font-bold">{stats.corners.home}</div>
                      <div className="text-sm">Corners</div>
                      <div className="text-lg font-bold">{stats.corners.away}</div>
                    </div>
                    
                    <div className="grid grid-cols-3 gap-4 text-center py-2 border-t">
                      <div className="text-lg font-bold">{stats.cards.home}</div>
                      <div className="text-sm">Cards</div>
                      <div className="text-lg font-bold">{stats.cards.away}</div>
                    </div>
                  </div>
                </CardContent>
              </Card>

              {/* Match Information */}
              <Card>
                <CardHeader>
                  <CardTitle className="flex items-center gap-2">
                    <Clock className="h-5 w-5" />
                    Match Information
                  </CardTitle>
                </CardHeader>
                <CardContent>
                  <div className="space-y-3">
                    <div>
                      <span className="font-medium">Status:</span>
                      <Badge className="ml-2" variant={match.status === 'live' ? 'default' : 'outline'}>
                        {match.status}
                      </Badge>
                    </div>
                    {match.matchDate && (
                      <div>
                        <span className="font-medium">Date:</span>
                        <span className="ml-2">{new Date(match.matchDate).toLocaleString()}</span>
                      </div>
                    )}
                    {match.venue && (
                      <div>
                        <span className="font-medium">Venue:</span>
                        <span className="ml-2">{match.venue}</span>
                      </div>
                    )}
                    {match.competition && (
                      <div>
                        <span className="font-medium">Competition:</span>
                        <span className="ml-2">{match.competition}</span>
                      </div>
                    )}
                    {match.description && (
                      <div>
                        <span className="font-medium">Description:</span>
                        <p className="mt-1 text-sm">{match.description}</p>
                      </div>
                    )}
                  </div>
                </CardContent>
              </Card>
            </div>
          )}
        </TabsContent>

        <TabsContent value="players">
          {match.homeTeam && match.awayTeam && (
            <PlayerStatsTable
              homeTeam={match.homeTeam}
              awayTeam={match.awayTeam}
            />
          )}
        </TabsContent>

        <TabsContent value="visualizations">
          {selectedMatch && selectedMatch.homeTeam && selectedMatch.awayTeam && (
            <MatchStatsVisualizer
              homeTeam={selectedMatch.homeTeam}
              awayTeam={selectedMatch.awayTeam}
              ballTrackingPoints={selectedMatch.ballTrackingData || []}
              timeSegments={selectedMatch.timeSegments || []}
              events={selectedMatch.events || []}
              ballTrackingData={selectedMatch.ballTrackingData || []}
            />
          )}
        </TabsContent>

        <TabsContent value="events">
          <Card>
            <CardHeader>
              <CardTitle>Match Events Timeline</CardTitle>
            </CardHeader>
            <CardContent>
              {match.events && match.events.length > 0 ? (
                <div className="space-y-2">
                  {match.events.map((event) => (
                    <div key={event.id} className="flex items-center justify-between p-3 border rounded">
                      <div className="flex items-center gap-3">
                        <Badge variant={event.team === 'home' ? 'default' : 'secondary'}>
                          {event.team === 'home' ? match.homeTeam?.name : match.awayTeam?.name}
                        </Badge>
                        <span className="font-medium capitalize">{event.type}</span>
                        {event.player_id && (
                          <span className="text-sm text-gray-600">Player {event.player_id}</span>
                        )}
                      </div>
                      <div className="text-sm text-gray-500">
                        {Math.floor(event.timestamp / 60000)}:{((event.timestamp % 60000) / 1000).toFixed(0).padStart(2, '0')}
                      </div>
                    </div>
                  ))}
                </div>
              ) : (
                <div className="text-center py-8 text-gray-500">
                  No events recorded for this match
                </div>
              )}
            </CardContent>
          </Card>
        </TabsContent>
      </Tabs>
    </div>
  );
};

export default Statistics;<|MERGE_RESOLUTION|>--- conflicted
+++ resolved
@@ -87,11 +87,7 @@
                   parsedBallTrackingData = JSON.parse(matchData.ball_tracking_data);
                   if (!Array.isArray(parsedBallTrackingData)) {
                     console.error('Parsed ball_tracking_data is not an array.');
-<<<<<<< HEAD
-                    parsedBallTrackingData = [];
-=======
                     parsedBallTrackingData = []; 
->>>>>>> 35d3e20f
                   }
                 } catch (e) {
                   console.error('Failed to parse ball_tracking_data string:', e);
