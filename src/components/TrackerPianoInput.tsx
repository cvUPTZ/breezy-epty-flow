import React, { useState, useEffect, useCallback } from 'react';
import { Card, CardContent, CardHeader, CardTitle } from '@/components/ui/card';
import { Button } from '@/components/ui/button';
import { useToast } from '@/hooks/use-toast';
import { supabase } from '@/integrations/supabase/client';
import { useAuth } from '@/context/AuthContext';
import { EventType } from '@/types';
import { useRealtimeMatch } from '@/hooks/useRealtimeMatch';
import { useUnifiedTrackerConnection } from '@/hooks/useUnifiedTrackerConnection';
import { motion, AnimatePresence } from 'framer-motion';
import EventTypeSvg from '@/components/match/EventTypeSvg';
import CancellableEventsDisplay, { CancellableEventItem } from '../match/CancellableEventsDisplay'; // Import new component and type
import { Undo, Clock, Plus } from 'lucide-react';

// Define interfaces for type safety
interface TrackerPianoInputProps {
  matchId: string;
  onRecordEvent: (
    eventTypeKey: string,
    playerId?: number,
    teamContext?: 'home' | 'away',
    details?: Record<string, any>
  ) => Promise<any | null>; // Updated prop type
}

export interface PlayerForPianoInput {
  id: number;
  name: string;
  position?: string;
  jersey_number?: number;
}

interface AssignedPlayers {
  home: PlayerForPianoInput[];
  away: PlayerForPianoInput[];
}

interface EnhancedEventType {
  key: string;
  label: string;
  category?: string;
  subcategory?: string;
  description?: string;
}

const TrackerPianoInput: React.FC<TrackerPianoInputProps> = ({ matchId, onRecordEvent }) => {
  const [assignedEventTypes, setAssignedEventTypes] = useState<EnhancedEventType[]>([]);
  const [assignedPlayers, setAssignedPlayers] = useState<AssignedPlayers | null>(null);
  const [selectedPlayer, setSelectedPlayer] = useState<PlayerForPianoInput | null>(null);
  const [selectedTeam, setSelectedTeam] = useState<'home' | 'away' | null>(null);
  const [loading, setLoading] = useState(true);
  const [error, setError] = useState<string | null>(null);
  const [isRecording, setIsRecording] = useState(false);
  const [lastRecordedEvent, setLastRecordedEvent] = useState<any>(null);
  const [fullMatchRoster, setFullMatchRoster] = useState<AssignedPlayers | null>(null);
  const [recordingEventType, setRecordingEventType] = useState<string | null>(null);
  const [recentEvents, setRecentEvents] = useState<any[]>([]);
<<<<<<< HEAD
  const [cancellableEvents, setCancellableEvents] = useState<CancellableEventItem[]>([]); // Updated state type
=======
  const [cancellableEvents, setCancellableEvents] = useState<any[]>([]); // New state for cancellable events
>>>>>>> 327e0c56
  const [showDelayedRecording, setShowDelayedRecording] = useState(false);

  const { toast } = useToast();
  const { user } = useAuth(); // user.id will be used for local checks, but trackerUserId for event is from TrackerInterface

  // Use the centralized real-time system
  const { } = useRealtimeMatch({
    matchId,
    onEventReceived: (event) => {
      // console.log('[TrackerPianoInput] Event received via real-time:', event);
      if (event.created_by === user?.id) {
        const eventInfo = {
          id: event.id,
          eventType: { key: event.type, label: event.type },
          player: selectedPlayer,
          timestamp: Date.now()
        };
        setLastRecordedEvent(eventInfo);
        setRecentEvents(prev => [eventInfo, ...prev.slice(0, 4)]); // Keep last 5 events
      }
    }
  });

  // Use unified tracker connection for status broadcasting
  const { broadcastStatus } = useUnifiedTrackerConnection(matchId, user?.id || '');

  const fetchMatchDetails = useCallback(async () => {
    if (!matchId) {
      console.error("Match ID is missing.");
      return;
    }

    try {
      const { data: matchData, error: matchError } = await supabase
        .from('matches')
        .select('home_team_players, away_team_players')
        .eq('id', matchId)
        .single();

      if (matchError) {
        console.error("Error fetching match details:", matchError);
        return;
      }

      const parsePlayerData = (data: any): PlayerForPianoInput[] => {
        if (typeof data === 'string') {
          try {
            return JSON.parse(data);
          } catch {
            return [];
          }
        }
        return Array.isArray(data) ? data : [];
      };

      const homePlayers = parsePlayerData(matchData.home_team_players);
      const awayPlayers = parsePlayerData(matchData.away_team_players);
      setFullMatchRoster({ home: homePlayers, away: awayPlayers });

    } catch (error: any) {
      console.error("Error fetching match details:", error);
    }
  }, [matchId]);

  const fetchAssignments = useCallback(async () => {
    if (!matchId || !user?.id) {
      console.error("Match ID or user ID is missing.");
      return;
    }

    try {
      const { data, error } = await supabase
        .from('match_tracker_assignments')
        .select('*')
        .eq('match_id', matchId)
        .eq('tracker_user_id', user.id);

      if (error) {
        console.error("Error fetching tracker assignments:", error);
        setError("Failed to fetch tracker assignments");
        setLoading(false);
        return;
      }

      if (!data || data.length === 0) {
        setError("No assignments found for this tracker and match. Please contact your administrator.");
        setAssignedEventTypes([]);
        setAssignedPlayers({ home: [], away: [] });
        setLoading(false);
        return;
      }

      const eventTypes = Array.from(new Set(data.flatMap(assignment => assignment.assigned_event_types || [])));
      const assignedEventTypesData: EnhancedEventType[] = eventTypes
        .filter(key => key)
        .map(key => ({ key, label: key }));
      setAssignedEventTypes(assignedEventTypesData);

      const homePlayers: PlayerForPianoInput[] = [];
      const awayPlayers: PlayerForPianoInput[] = [];

      data.forEach(assignment => {
        if (assignment.player_team_id === 'home') {
          const player = fullMatchRoster?.home?.find(p => String(p.id) === String(assignment.player_id));
          if (player && !homePlayers.some(p => p.id === player.id)) {
            homePlayers.push(player);
          }
        } else if (assignment.player_team_id === 'away') {
          const player = fullMatchRoster?.away?.find(p => String(p.id) === String(assignment.player_id)); // Corrected this line
          if (player && !awayPlayers.some(p => p.id === player.id)) {
            awayPlayers.push(player);
          }
        }
      });

      setAssignedPlayers({ home: homePlayers, away: awayPlayers });
      setError(null);

    } catch (error: any) {
      console.error("Error fetching tracker assignments:", error);
      setError("Failed to fetch tracker assignments");
    } finally {
      setLoading(false);
    }
  }, [matchId, user?.id, fullMatchRoster]);

  useEffect(() => {
    fetchMatchDetails();
  }, [fetchMatchDetails]);

  useEffect(() => {
    if (fullMatchRoster) {
      fetchAssignments();
    }
  }, [fetchAssignments, fullMatchRoster]);

  const undoLastAction = async () => {
    if (recentEvents.length === 0) {
      toast({
        title: "Aucune action à annuler",
        description: "Il n'y a pas d'action récente à annuler",
        variant: "destructive",
      });
      return;
    }

    const lastEvent = recentEvents[0];
    
    try {
      const { error } = await supabase
        .from('match_events')
        .delete()
        .eq('id', lastEvent.id);

      if (error) throw error;

      // Remove from local state
      setRecentEvents(prev => prev.slice(1));
      setLastRecordedEvent(null);

      // Also remove from cancellableEvents if present
      if (lastEvent && lastEvent.id) {
        setCancellableEvents(prevCancellable =>
          prevCancellable.filter(event => event.id !== lastEvent.id)
        );
      }

      toast({
        title: "Action annulée",
        description: `L'événement ${lastEvent.eventType.label} a été supprimé`,
      });

    } catch (error: any) {
      console.error('Error undoing last action:', error);
      toast({
        title: "Erreur",
        description: "Impossible d'annuler la dernière action",
        variant: "destructive",
      });
    }
  };

  const handleEventTypeClick = async (eventType: EnhancedEventType) => {
<<<<<<< HEAD
=======
    // Directly call executeEventRecord, removing pending logic
>>>>>>> 327e0c56
    await executeEventRecord(eventType);
  };

  const executeEventRecord = async (eventType: EnhancedEventType) => {
    setIsRecording(true);
    setRecordingEventType(eventType.key);
    broadcastStatus({ status: 'recording', timestamp: Date.now() });

    let teamContextForEvent: 'home' | 'away' | undefined = undefined;
    // selectedTeam is set by handlePlayerSelect
    if (selectedPlayer && selectedTeam) {
      teamContextForEvent = selectedTeam;
    }
    // If no player is selected, teamContext remains undefined.

    try {
<<<<<<< HEAD
      const recordedEvent = await onRecordEvent(
=======
      // const recordedEvent = await onRecordEvent(...); // This is the goal
      // Temporary placeholder for now, assuming onRecordEvent will be updated
      const simulatedRecordedEvent = { 
          id: `db-id-${Date.now()}`, // This will be the actual DB ID
          /* other properties that onRecordEvent might return */ 
      };
      
      await onRecordEvent( // Use the prop here
>>>>>>> 327e0c56
        eventType.key,
        selectedPlayer?.id,
        teamContextForEvent,
        {
          recorded_via: 'piano',
        }
      );
      
<<<<<<< HEAD
      if (recordedEvent && recordedEvent.id) {
        const newCancellableEvent: CancellableEventItem = {
            id: recordedEvent.id,
            label: eventType.label,
            timerStartTime: Date.now(),
        };
        setCancellableEvents(prev => [newCancellableEvent, ...prev.slice(0, 4)]);

        // For local UI feedback (recent events list)
        const eventInfoForRecentList = {
          id: recordedEvent.id,
          eventType: { key: eventType.key, label: eventType.label },
          player: selectedPlayer,
          timestamp: Date.now() // Or use recordedEvent.timestamp if available and preferred
        };
        setLastRecordedEvent(eventInfoForRecentList);
        setRecentEvents(prev => [eventInfoForRecentList, ...prev.slice(0, 4)]);

      } else {
        console.error("Event recording failed or did not return an event object with ID.");
        toast({
          title: "Recording Issue",
          description: "The event was recorded but its details could not be immediately retrieved for cancellation.",
          variant: "destructive",
        });
      }

    } catch (error: any) {
      console.error('Error calling onRecordEvent from PianoInput:', error);
      // This toast might be redundant if onRecordEvent already shows one for DB errors
      toast({
        title: "Recording Error",
        description: "Failed to record the event. Please try again.",
        variant: "destructive",
      });
=======
      if (simulatedRecordedEvent) { // Check if event recording was successful
        const newCancellableEvent = {
            id: simulatedRecordedEvent.id,
            eventTypeKey: eventType.key,
            label: eventType.label,
            timerStartTime: Date.now(),
            player: selectedPlayer, // Store selected player for display if needed
        };
        setCancellableEvents(prev => [newCancellableEvent, ...prev.slice(0, 4)]);
      }

      // For local UI feedback (recent events list) - this can remain as is or be adapted
      const eventInfoForRecentList = {
        // Use simulated ID if available, otherwise fallback to local
        id: simulatedRecordedEvent?.id || `local-${Date.now()}-${eventType.key}`,
        eventType: { key: eventType.key, label: eventType.label },
        player: selectedPlayer,
        timestamp: Date.now()
      };
      setLastRecordedEvent(eventInfoForRecentList);
      setRecentEvents(prev => [eventInfoForRecentList, ...prev.slice(0, 4)]);

    } catch (error: any) {
      console.error('Error calling onRecordEvent from PianoInput:', error);
>>>>>>> 327e0c56
    } finally {
      setIsRecording(false);
      setRecordingEventType(null);
      broadcastStatus({ status: 'active', timestamp: Date.now() });
    }
  };

<<<<<<< HEAD
  const handleCancelEventFromDisplay = async (eventId: string | number) => {
    try {
      const { error } = await supabase
        .from('match_events')
        .delete()
        .eq('id', eventId);

      if (error) {
        throw error;
      }

      setCancellableEvents(prev => prev.filter(event => event.id !== eventId));
      toast({
        title: "Event Cancelled",
        description: "The event was successfully removed."
      });

    } catch (error: any) {
      console.error('Error cancelling event:', error);
      toast({
        title: "Error Cancelling Event",
        description: error.message || "Could not remove the event.",
        variant: "destructive"
      });
    }
  };
=======
  // cancelPendingEvent function is removed
>>>>>>> 327e0c56

  const handleDelayedEventRecord = async (eventType: EnhancedEventType) => {
    await executeEventRecord(eventType);
    setShowDelayedRecording(false);
  };

  const handlePlayerSelect = (player: PlayerForPianoInput, team: 'home' | 'away') => {
    setSelectedPlayer(player);
    setSelectedTeam(team);
  };

  useEffect(() => {
    if (assignedPlayers && !selectedPlayer) {
      const allPlayers = [...(assignedPlayers.home || []), ...(assignedPlayers.away || [])];
      if (allPlayers.length === 1) {
        const singlePlayer = allPlayers[0];
        const isHomePlayer = assignedPlayers.home?.includes(singlePlayer);
        setSelectedPlayer(singlePlayer);
        setSelectedTeam(isHomePlayer ? 'home' : 'away');
      }
    }
  }, [assignedPlayers, selectedPlayer]);

  if (loading) {
    return (
      <div className="flex items-center justify-center p-8">
        <motion.div 
          className="text-center"
          initial={{ opacity: 0, scale: 0.9 }}
          animate={{ opacity: 1, scale: 1 }}
          transition={{ duration: 0.5 }}
        >
          <motion.div 
            className="w-16 h-16 mx-auto mb-4 border-4 border-blue-500 border-t-transparent rounded-full"
            animate={{ rotate: 360 }}
            transition={{ duration: 1, repeat: Infinity, ease: "linear" }}
          />
          <div className="text-lg font-semibold mb-2">Loading assignments...</div>
          <div className="text-sm text-gray-600">Please wait while we fetch your tracker assignments.</div>
        </motion.div>
      </div>
    );
  }

  if (error) {
    return (
      <motion.div 
        className="flex items-center justify-center p-8"
        initial={{ opacity: 0, y: 20 }}
        animate={{ opacity: 1, y: 0 }}
      >
        <div className="text-center">
          <div className="text-lg font-semibold mb-2 text-red-600">Assignment Error</div>
          <div className="text-sm text-gray-600 mb-4">{error}</div>
          <Button onClick={fetchAssignments} variant="outline">
            Retry
          </Button>
        </div>
      </motion.div>
    );
  }

  if (!assignedEventTypes.length && !assignedPlayers?.home?.length && !assignedPlayers?.away?.length) {
    return (
      <motion.div 
        className="flex items-center justify-center p-8"
        initial={{ opacity: 0, scale: 0.9 }}
        animate={{ opacity: 1, scale: 1 }}
      >
        <div className="text-center">
          <div className="text-lg font-semibold mb-2">No Assignments</div>
          <div className="text-sm text-gray-600 mb-4">You have no event types or players assigned for this match.</div>
          <Button onClick={fetchAssignments} variant="outline">
            Refresh Assignments
          </Button>
        </div>
      </motion.div>
    );
  }

  const totalAssignedPlayers = (assignedPlayers?.home?.length || 0) + (assignedPlayers?.away?.length || 0);
  const showPlayerSelection = totalAssignedPlayers > 1;

  return (
    <div className="space-y-4 p-4">
      {/* Delayed Recording Button */}
      <div className="flex justify-end">
        <Button
          onClick={() => setShowDelayedRecording(!showDelayedRecording)}
          variant="outline"
          size="sm"
          className="text-orange-600 border-orange-300 hover:bg-orange-50"
        >
          <Clock className="h-4 w-4 mr-2" />
          Add Delayed Event
        </Button>
      </div>

      {/* Delayed Recording Panel */}
      <AnimatePresence>
        {showDelayedRecording && (
          <motion.div
            initial={{ opacity: 0, height: 0 }}
            animate={{ opacity: 1, height: 'auto' }}
            exit={{ opacity: 0, height: 0 }}
            className="bg-orange-50 border border-orange-200 rounded-lg p-4"
          >
            <h3 className="font-semibold text-orange-800 mb-3">Record Delayed Event</h3>
            <div className="grid grid-cols-3 sm:grid-cols-4 lg:grid-cols-5 gap-3">
              {assignedEventTypes.map((eventType) => (
                <Button
                  key={`delayed-${eventType.key}`}
                  onClick={() => handleDelayedEventRecord(eventType)}
                  variant="outline"
                  className="h-auto p-3 flex flex-col items-center gap-2"
                  disabled={isRecording}
                >
                  <EventTypeSvg eventType={eventType.key} />
                  <span className="text-xs">{eventType.label}</span>
                </Button>
              ))}
            </div>
          </motion.div>
        )}
      </AnimatePresence>

      {/* Undo Button - Fixed position and easily accessible */}
      <motion.div
        className="fixed top-4 right-4 z-50"
        initial={{ opacity: 0, scale: 0.8 }}
        animate={{ opacity: 1, scale: 1 }}
        transition={{ duration: 0.3 }}
      >
        <Button
          onClick={undoLastAction}
          disabled={recentEvents.length === 0}
          variant="outline"
          size="lg"
          className="bg-red-50 border-red-300 text-red-600 hover:bg-red-100 shadow-lg"
        >
          <Undo className="h-5 w-5 mr-2" />
          Annuler Dernière Action
        </Button>
      </motion.div>

      {/* Selected Player Display */}
      <AnimatePresence>
        {selectedPlayer && (
          <motion.div
            initial={{ opacity: 0, y: -20, scale: 0.95 }}
            animate={{ opacity: 1, y: 0, scale: 1 }}
            exit={{ opacity: 0, y: -20, scale: 0.95 }}
            transition={{ duration: 0.3 }}
          >
            <Card className="border-2 border-green-400 bg-gradient-to-r from-green-50 to-emerald-50 dark:from-green-950 dark:to-emerald-950 shadow-lg">
              <CardContent className="p-6">
                <div className="flex items-center justify-between">
                  <div className="flex items-center gap-4">
                    <motion.div 
                      className="w-16 h-16 bg-gradient-to-br from-green-500 to-emerald-600 rounded-full flex items-center justify-center text-white font-bold text-xl shadow-lg"
                      whileHover={{ scale: 1.1 }}
                      transition={{ type: "spring", stiffness: 300 }}
                    >
                      {selectedPlayer.jersey_number || selectedPlayer.name.charAt(0)}
                    </motion.div>
                    <div>
                      <div className="font-bold text-xl text-green-800 dark:text-green-200">
                        {selectedPlayer.name}
                      </div>
                      <div className="text-sm text-green-600 dark:text-green-300 flex items-center gap-2">
                        <span className="px-2 py-1 bg-green-200 dark:bg-green-800 rounded-full text-xs font-medium">
                          {selectedTeam === 'home' ? 'Home' : 'Away'}
                        </span>
                        {selectedPlayer.position && (
                          <span className="px-2 py-1 bg-blue-200 dark:bg-blue-800 rounded-full text-xs font-medium">
                            {selectedPlayer.position}
                          </span>
                        )}
                        {selectedPlayer.jersey_number && (
                          <span className="px-2 py-1 bg-purple-200 dark:bg-purple-800 rounded-full text-xs font-medium">
                            #{selectedPlayer.jersey_number}
                          </span>
                        )}
                        {totalAssignedPlayers === 1 && (
                          <span className="px-2 py-1 bg-orange-200 dark:bg-orange-800 rounded-full text-xs font-medium">
                            Auto-selected
                          </span>
                        )}
                      </div>
                    </div>
                  </div>
                  {showPlayerSelection && (
                    <Button 
                      onClick={() => {
                        setSelectedPlayer(null);
                        setSelectedTeam(null);
                      }}
                      variant="outline"
                      size="sm"
                      className="hover:bg-red-50 hover:border-red-300"
                    >
                      Clear
                    </Button>
                  )}
                </div>
              </CardContent>
            </Card>
          </motion.div>
        )}
      </AnimatePresence>

      {/* Last Recorded Event */}
      <AnimatePresence>
        {lastRecordedEvent && (
          <motion.div
            initial={{ opacity: 0, x: -20 }}
            animate={{ opacity: 1, x: 0 }}
            exit={{ opacity: 0, x: 20 }}
            transition={{ duration: 0.4 }}
          >
            <Card className="border-2 border-blue-400 bg-gradient-to-r from-blue-50 to-cyan-50 dark:from-blue-950 dark:to-cyan-950 shadow-lg">
              <CardContent className="p-4">
                <div className="flex items-center gap-3">
                  <motion.div
                    className="w-12 h-12 bg-gradient-to-br from-blue-500 to-cyan-600 rounded-full flex items-center justify-center"
                    animate={{ 
                      scale: [1, 1.1, 1],
                      rotate: [0, 10, -10, 0] 
                    }}
                    transition={{ duration: 0.6 }}
                  >
                    <span className="text-white text-lg">⚽</span>
                  </motion.div>
                  <div className="flex-1">
                    <div className="font-semibold text-blue-800 dark:text-blue-200">
                      Last Event: {lastRecordedEvent.eventType.label}
                    </div>
                    <div className="text-sm text-blue-600 dark:text-blue-300">
                      {lastRecordedEvent.player && `by ${lastRecordedEvent.player.name} • `}
                      {new Date(lastRecordedEvent.timestamp).toLocaleTimeString()}
                    </div>
                  </div>
                </div>
              </CardContent>
            </Card>
          </motion.div>
        )}
      </AnimatePresence>

      {/* Player Selection - Only show when there are multiple players */}
      {showPlayerSelection && (assignedPlayers?.home?.length || assignedPlayers?.away?.length) && (
        <motion.div
          initial={{ opacity: 0, y: 20 }}
          animate={{ opacity: 1, y: 0 }}
          transition={{ duration: 0.5, delay: 0.1 }}
        >
          <Card className="shadow-xl border-2 border-slate-200">
            <CardHeader className="bg-gradient-to-r from-slate-50 to-slate-100 dark:from-slate-800 dark:to-slate-900">
              <CardTitle className="text-xl flex items-center gap-2">
                <span className="text-2xl">⚽</span>
                Select Player
              </CardTitle>
            </CardHeader>
            <CardContent className="space-y-6 p-6">
              {assignedPlayers?.home?.length > 0 && (
                <div>
                  <h3 className="font-bold mb-4 text-lg text-blue-700 dark:text-blue-300 flex items-center gap-2">
                    <span className="w-4 h-4 bg-blue-500 rounded-full"></span>
                    Home Team
                  </h3>
                  <div className="grid grid-cols-2 sm:grid-cols-3 lg:grid-cols-4 gap-3">
                    {assignedPlayers.home.map((player, index) => (
                      <motion.div
                        key={`home-${player.id}`}
                        initial={{ opacity: 0, scale: 0.8 }}
                        animate={{ opacity: 1, scale: 1 }}
                        transition={{ duration: 0.3, delay: index * 0.05 }}
                        whileHover={{ scale: 1.05 }}
                        whileTap={{ scale: 0.95 }}
                      >
                        <Button
                          onClick={() => handlePlayerSelect(player, 'home')}
                          variant={selectedPlayer?.id === player.id && selectedTeam === 'home' ? 'default' : 'outline'}
                          className={`w-full h-auto p-4 flex flex-col items-center gap-2 transition-all duration-200 ${
                            selectedPlayer?.id === player.id && selectedTeam === 'home' 
                              ? 'bg-gradient-to-br from-blue-500 to-blue-600 text-white shadow-lg transform scale-105' 
                              : 'hover:bg-blue-50 hover:border-blue-300 dark:hover:bg-blue-950'
                          }`}
                        >
                          <div className={`w-10 h-10 rounded-full flex items-center justify-center font-bold text-sm ${
                            selectedPlayer?.id === player.id && selectedTeam === 'home'
                              ? 'bg-white text-blue-600'
                              : 'bg-blue-100 text-blue-700 dark:bg-blue-800 dark:text-blue-200'
                          }`}>
                            {player.jersey_number || player.name.charAt(0)}
                          </div>
                          <div className="text-center">
                            <div className="font-semibold text-sm">{player.name}</div>
                            {player.position && (
                              <div className="text-xs opacity-75">{player.position}</div>
                            )}
                          </div>
                        </Button>
                      </motion.div>
                    ))}
                  </div>
                </div>
              )}

              {assignedPlayers?.away?.length > 0 && (
                <div>
                  <h3 className="font-bold mb-4 text-lg text-red-700 dark:text-red-300 flex items-center gap-2">
                    <span className="w-4 h-4 bg-red-500 rounded-full"></span>
                    Away Team
                  </h3>
                  <div className="grid grid-cols-2 sm:grid-cols-3 lg:grid-cols-4 gap-3">
                    {assignedPlayers.away.map((player, index) => (
                      <motion.div
                        key={`away-${player.id}`}
                        initial={{ opacity: 0, scale: 0.8 }}
                        animate={{ opacity: 1, scale: 1 }}
                        transition={{ duration: 0.3, delay: index * 0.05 }}
                        whileHover={{ scale: 1.05 }}
                        whileTap={{ scale: 0.95 }}
                      >
                        <Button
                          onClick={() => handlePlayerSelect(player, 'away')}
                          variant={selectedPlayer?.id === player.id && selectedTeam === 'away' ? 'default' : 'outline'}
                          className={`w-full h-auto p-4 flex flex-col items-center gap-2 transition-all duration-200 ${
                            selectedPlayer?.id === player.id && selectedTeam === 'away' 
                              ? 'bg-gradient-to-br from-red-500 to-red-600 text-white shadow-lg transform scale-105' 
                              : 'hover:bg-red-50 hover:border-red-300 dark:hover:bg-red-950'
                          }`}
                        >
                          <div className={`w-10 h-10 rounded-full flex items-center justify-center font-bold text-sm ${
                            selectedPlayer?.id === player.id && selectedTeam === 'away'
                              ? 'bg-white text-red-600'
                              : 'bg-red-100 text-red-700 dark:bg-red-800 dark:text-red-200'
                          }`}>
                            {player.jersey_number || player.name.charAt(0)}
                          </div>
                          <div className="text-center">
                            <div className="font-semibold text-sm">{player.name}</div>
                            {player.position && (
                              <div className="text-xs opacity-75">{player.position}</div>
                            )}
                          </div>
                        </Button>
                      </motion.div>
                    ))}
                  </div>
                </div>
              )}
            </CardContent>
          </Card>
        </motion.div>
      )}

      {/* Event Types - Enhanced SVG Design */}
      {assignedEventTypes.length > 0 && (
        <motion.div
          initial={{ opacity: 0, y: 20 }}
          animate={{ opacity: 1, y: 0 }}
          transition={{ duration: 0.5, delay: 0.2 }}
        >
          <div className="bg-gradient-to-br from-purple-50 to-pink-50 dark:from-purple-900 dark:to-pink-900 rounded-2xl p-8 shadow-2xl border-2 border-purple-200">
            <div className="text-center mb-8">
              <h2 className="text-3xl font-bold bg-gradient-to-r from-purple-600 to-pink-600 bg-clip-text text-transparent">
                🎹 Record Events
              </h2>
              <p className="text-purple-600 dark:text-purple-300 mt-2">
                {totalAssignedPlayers === 1 
                  ? "Tap any event type to record instantly" 
                  : selectedPlayer 
                    ? `Recording for ${selectedPlayer.name}` 
                    : "Select a player first, then tap any event type"}
              </p>
            </div>
            
            <div className="grid grid-cols-3 sm:grid-cols-4 lg:grid-cols-5 xl:grid-cols-6 gap-6 justify-items-center">
              {assignedEventTypes.map((eventType, index) => {
<<<<<<< HEAD
=======
                // const pendingKey = Array.from(pendingEvents.keys()).find(key => 
                //   pendingEvents.get(key)?.eventType.key === eventType.key
                // );
                // const isPending = !!pendingKey; // This logic is removed
                
>>>>>>> 327e0c56
                return (
                  <motion.div
                    key={eventType.key}
                    initial={{ opacity: 0, scale: 0.5, y: 30 }}
                    animate={{ opacity: 1, scale: 1, y: 0 }}
                    transition={{ 
                      duration: 0.4, 
                      delay: index * 0.1,
                      type: "spring",
                      stiffness: 300,
                      damping: 20
                    }}
<<<<<<< HEAD
                    whileHover={{ scale: 1.1, y: -10 }}
                    whileTap={{ scale: 0.95 }}
=======
                    whileHover={{ scale: 1.1, y: -10 }} // Removed isPending condition
                    whileTap={{ scale: 0.95 }} // Removed isPending condition
>>>>>>> 327e0c56
                    className="relative"
                  >
                    <div className="text-center">
                      <div className="relative">
                        <EventTypeSvg
                          eventType={eventType.key}
                          isRecording={recordingEventType === eventType.key}
<<<<<<< HEAD
                          disabled={isRecording || (totalAssignedPlayers > 1 && !selectedPlayer)}
                          onClick={() => handleEventTypeClick(eventType)}
                        />
=======
                          disabled={isRecording || (totalAssignedPlayers > 1 && !selectedPlayer)} // Removed isPending condition
                          onClick={() => handleEventTypeClick(eventType)} // Removed isPending condition
                        />
                        
                        {/* Circular Timer for Pending Events - REMOVED */}
                        {/* {isPending && pendingKey && (
                          <div className="absolute inset-0 flex items-center justify-center">
                            <CircularTimer
                              duration={10000}
                              startTime={pendingEvents.get(pendingKey)!.startTime}
                              onCancel={() => cancelPendingEvent(pendingKey)}
                            />
                          </div>
                        )} */}
>>>>>>> 327e0c56
                      </div>
                      
                      <motion.div
                        className="mt-3 px-3 py-1 bg-white dark:bg-gray-800 rounded-full shadow-lg border-2 border-purple-200 dark:border-purple-700"
                        whileHover={{ scale: 1.05 }}
                      >
                        <span className="text-sm font-semibold text-purple-700 dark:text-purple-300">
                          {eventType.label}
                        </span>
                      </motion.div>
                    </div>
                  </motion.div>
                );
              })}
            </div>
            
            {isRecording && (
              <motion.div
                initial={{ opacity: 0, scale: 0.8 }}
                animate={{ opacity: 1, scale: 1 }}
                className="mt-8 text-center"
              >
                <div className="inline-flex items-center gap-3 px-6 py-3 bg-gradient-to-r from-green-500 to-emerald-600 text-white rounded-full text-lg font-bold shadow-xl">
                  <motion.div
                    className="w-4 h-4 bg-white rounded-full"
                    animate={{ scale: [1, 1.5, 1] }}
                    transition={{ duration: 0.6, repeat: Infinity }}
                  />
                  Recording Event...
                </div>
              </motion.div>
            )}
          </div>
        </motion.div>
      )}

<<<<<<< HEAD
      {/* Cancellable Events Display */}
      <CancellableEventsDisplay
        events={cancellableEvents}
        onCancelEvent={handleCancelEventFromDisplay}
        timerDuration={10000} // e.g., 10 seconds
      />
=======
  useEffect(() => {
    const interval = setInterval(() => {
      const elapsed = Date.now() - startTime;
      const remaining = Math.max(0, duration - elapsed);
      setTimeLeft(remaining);
      
      if (remaining <= 0) {
        clearInterval(interval);
      }
    }, 100);

    return () => clearInterval(interval);
  }, [duration, startTime]);

  const progress = timeLeft / duration;
  const circumference = 2 * Math.PI * 45; // radius of 45
  const strokeDashoffset = circumference * (1 - progress);

  return (
    <div className="relative w-20 h-20">
      <svg className="w-full h-full -rotate-90" viewBox="0 0 100 100">
        {/* Background circle */}
        <circle
          cx="50"
          cy="50"
          r="45"
          stroke="currentColor"
          strokeWidth="8"
          fill="transparent"
          className="text-gray-300" // Adjusted color
        />
        {/* Progress circle */}
        <circle
          cx="50"
          cy="50"
          r="45"
          stroke="currentColor"
          strokeWidth="8"
          fill="transparent"
          strokeDasharray={circumference}
          strokeDashoffset={strokeDashoffset}
          className="text-blue-500 transition-all duration-100 ease-linear" // Adjusted color
        />
      </svg>
      <button
        onClick={onCancel}
        // Adjusted styling for a generic cancel button, can be refined
        className="absolute inset-0 flex items-center justify-center bg-white bg-opacity-80 rounded-full hover:bg-opacity-100 transition-colors" 
      >
        <span className="text-red-500 font-semibold text-xs">Cancel</span>
      </button>
>>>>>>> 327e0c56
    </div>
  );
};

export default TrackerPianoInput;<|MERGE_RESOLUTION|>--- conflicted
+++ resolved
@@ -15,7 +15,7 @@
 // Define interfaces for type safety
 interface TrackerPianoInputProps {
   matchId: string;
-  onRecordEvent: (
+  onRecordEvent: ( 
     eventTypeKey: string,
     playerId?: number,
     teamContext?: 'home' | 'away',
@@ -55,11 +55,7 @@
   const [fullMatchRoster, setFullMatchRoster] = useState<AssignedPlayers | null>(null);
   const [recordingEventType, setRecordingEventType] = useState<string | null>(null);
   const [recentEvents, setRecentEvents] = useState<any[]>([]);
-<<<<<<< HEAD
   const [cancellableEvents, setCancellableEvents] = useState<CancellableEventItem[]>([]); // Updated state type
-=======
-  const [cancellableEvents, setCancellableEvents] = useState<any[]>([]); // New state for cancellable events
->>>>>>> 327e0c56
   const [showDelayedRecording, setShowDelayedRecording] = useState(false);
 
   const { toast } = useToast();
@@ -243,10 +239,6 @@
   };
 
   const handleEventTypeClick = async (eventType: EnhancedEventType) => {
-<<<<<<< HEAD
-=======
-    // Directly call executeEventRecord, removing pending logic
->>>>>>> 327e0c56
     await executeEventRecord(eventType);
   };
 
@@ -263,35 +255,23 @@
     // If no player is selected, teamContext remains undefined.
 
     try {
-<<<<<<< HEAD
-      const recordedEvent = await onRecordEvent(
-=======
-      // const recordedEvent = await onRecordEvent(...); // This is the goal
-      // Temporary placeholder for now, assuming onRecordEvent will be updated
-      const simulatedRecordedEvent = { 
-          id: `db-id-${Date.now()}`, // This will be the actual DB ID
-          /* other properties that onRecordEvent might return */ 
-      };
-      
-      await onRecordEvent( // Use the prop here
->>>>>>> 327e0c56
+      const recordedEvent = await onRecordEvent( 
         eventType.key,
-        selectedPlayer?.id,
-        teamContextForEvent,
+        selectedPlayer?.id, 
+        teamContextForEvent, 
         {
           recorded_via: 'piano',
         }
       );
       
-<<<<<<< HEAD
-      if (recordedEvent && recordedEvent.id) {
+      if (recordedEvent && recordedEvent.id) { 
         const newCancellableEvent: CancellableEventItem = {
-            id: recordedEvent.id,
-            label: eventType.label,
+            id: recordedEvent.id, 
+            label: eventType.label, 
             timerStartTime: Date.now(),
         };
         setCancellableEvents(prev => [newCancellableEvent, ...prev.slice(0, 4)]);
-
+        
         // For local UI feedback (recent events list)
         const eventInfoForRecentList = {
           id: recordedEvent.id,
@@ -319,32 +299,6 @@
         description: "Failed to record the event. Please try again.",
         variant: "destructive",
       });
-=======
-      if (simulatedRecordedEvent) { // Check if event recording was successful
-        const newCancellableEvent = {
-            id: simulatedRecordedEvent.id,
-            eventTypeKey: eventType.key,
-            label: eventType.label,
-            timerStartTime: Date.now(),
-            player: selectedPlayer, // Store selected player for display if needed
-        };
-        setCancellableEvents(prev => [newCancellableEvent, ...prev.slice(0, 4)]);
-      }
-
-      // For local UI feedback (recent events list) - this can remain as is or be adapted
-      const eventInfoForRecentList = {
-        // Use simulated ID if available, otherwise fallback to local
-        id: simulatedRecordedEvent?.id || `local-${Date.now()}-${eventType.key}`,
-        eventType: { key: eventType.key, label: eventType.label },
-        player: selectedPlayer,
-        timestamp: Date.now()
-      };
-      setLastRecordedEvent(eventInfoForRecentList);
-      setRecentEvents(prev => [eventInfoForRecentList, ...prev.slice(0, 4)]);
-
-    } catch (error: any) {
-      console.error('Error calling onRecordEvent from PianoInput:', error);
->>>>>>> 327e0c56
     } finally {
       setIsRecording(false);
       setRecordingEventType(null);
@@ -352,7 +306,6 @@
     }
   };
 
-<<<<<<< HEAD
   const handleCancelEventFromDisplay = async (eventId: string | number) => {
     try {
       const { error } = await supabase
@@ -365,23 +318,20 @@
       }
 
       setCancellableEvents(prev => prev.filter(event => event.id !== eventId));
-      toast({
-        title: "Event Cancelled",
-        description: "The event was successfully removed."
+      toast({ 
+        title: "Event Cancelled", 
+        description: "The event was successfully removed." 
       });
 
     } catch (error: any) {
       console.error('Error cancelling event:', error);
-      toast({
-        title: "Error Cancelling Event",
-        description: error.message || "Could not remove the event.",
-        variant: "destructive"
+      toast({ 
+        title: "Error Cancelling Event", 
+        description: error.message || "Could not remove the event.", 
+        variant: "destructive" 
       });
     }
   };
-=======
-  // cancelPendingEvent function is removed
->>>>>>> 327e0c56
 
   const handleDelayedEventRecord = async (eventType: EnhancedEventType) => {
     await executeEventRecord(eventType);
@@ -763,14 +713,6 @@
             
             <div className="grid grid-cols-3 sm:grid-cols-4 lg:grid-cols-5 xl:grid-cols-6 gap-6 justify-items-center">
               {assignedEventTypes.map((eventType, index) => {
-<<<<<<< HEAD
-=======
-                // const pendingKey = Array.from(pendingEvents.keys()).find(key => 
-                //   pendingEvents.get(key)?.eventType.key === eventType.key
-                // );
-                // const isPending = !!pendingKey; // This logic is removed
-                
->>>>>>> 327e0c56
                 return (
                   <motion.div
                     key={eventType.key}
@@ -783,13 +725,8 @@
                       stiffness: 300,
                       damping: 20
                     }}
-<<<<<<< HEAD
                     whileHover={{ scale: 1.1, y: -10 }}
                     whileTap={{ scale: 0.95 }}
-=======
-                    whileHover={{ scale: 1.1, y: -10 }} // Removed isPending condition
-                    whileTap={{ scale: 0.95 }} // Removed isPending condition
->>>>>>> 327e0c56
                     className="relative"
                   >
                     <div className="text-center">
@@ -797,26 +734,9 @@
                         <EventTypeSvg
                           eventType={eventType.key}
                           isRecording={recordingEventType === eventType.key}
-<<<<<<< HEAD
                           disabled={isRecording || (totalAssignedPlayers > 1 && !selectedPlayer)}
                           onClick={() => handleEventTypeClick(eventType)}
                         />
-=======
-                          disabled={isRecording || (totalAssignedPlayers > 1 && !selectedPlayer)} // Removed isPending condition
-                          onClick={() => handleEventTypeClick(eventType)} // Removed isPending condition
-                        />
-                        
-                        {/* Circular Timer for Pending Events - REMOVED */}
-                        {/* {isPending && pendingKey && (
-                          <div className="absolute inset-0 flex items-center justify-center">
-                            <CircularTimer
-                              duration={10000}
-                              startTime={pendingEvents.get(pendingKey)!.startTime}
-                              onCancel={() => cancelPendingEvent(pendingKey)}
-                            />
-                          </div>
-                        )} */}
->>>>>>> 327e0c56
                       </div>
                       
                       <motion.div
@@ -853,66 +773,12 @@
         </motion.div>
       )}
 
-<<<<<<< HEAD
       {/* Cancellable Events Display */}
       <CancellableEventsDisplay
         events={cancellableEvents}
         onCancelEvent={handleCancelEventFromDisplay}
         timerDuration={10000} // e.g., 10 seconds
       />
-=======
-  useEffect(() => {
-    const interval = setInterval(() => {
-      const elapsed = Date.now() - startTime;
-      const remaining = Math.max(0, duration - elapsed);
-      setTimeLeft(remaining);
-      
-      if (remaining <= 0) {
-        clearInterval(interval);
-      }
-    }, 100);
-
-    return () => clearInterval(interval);
-  }, [duration, startTime]);
-
-  const progress = timeLeft / duration;
-  const circumference = 2 * Math.PI * 45; // radius of 45
-  const strokeDashoffset = circumference * (1 - progress);
-
-  return (
-    <div className="relative w-20 h-20">
-      <svg className="w-full h-full -rotate-90" viewBox="0 0 100 100">
-        {/* Background circle */}
-        <circle
-          cx="50"
-          cy="50"
-          r="45"
-          stroke="currentColor"
-          strokeWidth="8"
-          fill="transparent"
-          className="text-gray-300" // Adjusted color
-        />
-        {/* Progress circle */}
-        <circle
-          cx="50"
-          cy="50"
-          r="45"
-          stroke="currentColor"
-          strokeWidth="8"
-          fill="transparent"
-          strokeDasharray={circumference}
-          strokeDashoffset={strokeDashoffset}
-          className="text-blue-500 transition-all duration-100 ease-linear" // Adjusted color
-        />
-      </svg>
-      <button
-        onClick={onCancel}
-        // Adjusted styling for a generic cancel button, can be refined
-        className="absolute inset-0 flex items-center justify-center bg-white bg-opacity-80 rounded-full hover:bg-opacity-100 transition-colors" 
-      >
-        <span className="text-red-500 font-semibold text-xs">Cancel</span>
-      </button>
->>>>>>> 327e0c56
     </div>
   );
 };
