// Hook for the 4-tracker match event system
import { useState, useEffect, useCallback, useRef } from 'react';
import { supabase } from '@/integrations/supabase/client';
import { useToast } from '@/hooks/use-toast';
import { EventType } from '@/types';

export interface Player {
  id: number;
  jersey_number: number;
  player_name: string;
  team: 'home' | 'away';
  position?: string;
}

export interface TrackerAssignment {
  tracker_id: string;
  tracker_name: string;
  tracker_type: 'ball' | 'player';
  assigned_players: Player[];
}

export interface BallPossessionEvent {
  player_id: number;
  team: 'home' | 'away';
  timestamp: number;
  tracker_id: string;
}

interface UseFourTrackerSystemProps {
  matchId: string;
  trackerId: string;
  trackerType: 'ball' | 'player';
  allPlayers: Player[]; // All players from the match
}

export const useFourTrackerSystem = ({
  matchId,
  trackerId,
  trackerType,
  allPlayers
}: UseFourTrackerSystemProps) => {
  const { toast } = useToast();
  const [assignment, setAssignment] = useState<TrackerAssignment | null>(null);
  const [currentBallHolder, setCurrentBallHolder] = useState<Player | null>(null);
  const [isActiveTracker, setIsActiveTracker] = useState(false);
  const [lastPossession, setLastPossession] = useState<BallPossessionEvent | null>(null);
  const channelRef = useRef<any>(null);

  // Fetch tracker assignment
  useEffect(() => {
    const fetchAssignment = async () => {
      const { data: assignments, error: assignError } = await supabase
        .from('match_tracker_assignments')
        .select('*')
        .eq('match_id', matchId)
        .eq('tracker_user_id', trackerId);

      if (assignError || !assignments || assignments.length === 0) {
        console.error('Error fetching assignment or assignment not found:', assignError);
        return;
      }

      const assignmentData: any = assignments[0];
<<<<<<< HEAD

=======
      
>>>>>>> a4f7b0df
      // Robustly parse assigned_player_ids
      let playerIds: number[] = [];
      const rawPlayerIds = assignmentData.assigned_player_ids;

      if (typeof rawPlayerIds === 'string') {
        // Handle PostgreSQL-style array string "{1,2,3}" or just "1,2,3"
        playerIds = rawPlayerIds
          .replace(/[{}]/g, '')
          .split(',')
          .map((id: string) => parseInt(id.trim(), 10))
          .filter((id: number) => !isNaN(id));
      } else if (Array.isArray(rawPlayerIds)) {
        playerIds = rawPlayerIds;
      }

      // Map assigned player IDs to actual player objects from the match data
      const assignedPlayers: Player[] = playerIds
        .map((playerId: number) => allPlayers.find((p: Player) => p.id === playerId))
        .filter((p: Player | undefined): p is Player => p !== undefined);

      setAssignment({
        tracker_id: trackerId,
        tracker_name: 'Unknown Tracker', // Profile fetch removed for simplicity for now
        tracker_type: (assignmentData.tracker_type || 'player') as 'ball' | 'player',
        assigned_players: assignedPlayers,
      });
    };

    if (trackerId && matchId && allPlayers.length > 0) {
      fetchAssignment();
    }
  }, [matchId, trackerId, trackerType, allPlayers]);

  // Subscribe to ball possession changes (for all trackers)
  useEffect(() => {
    const channel = supabase
      .channel(`ball-possession-${matchId}`)
      .on(
        'broadcast',
        { event: 'ball_possession_change' },
        (payload) => {
          const possession = payload.payload as BallPossessionEvent;
          
          // Find player from allPlayers
          const player = allPlayers.find(p => p.id === possession.player_id);
          
          if (player) {
            setCurrentBallHolder(player);
            setLastPossession(possession);

            if (trackerType === 'player') {
              const isMyPlayer = assignment?.assigned_players?.some(p => p.id === possession.player_id) || false;
              setIsActiveTracker(isMyPlayer);
            } else {
              setIsActiveTracker(true);
            }
          }
        }
      )
      .subscribe();

    channelRef.current = channel;

    return () => {
      supabase.removeChannel(channel);
    };
  }, [matchId, trackerType, assignment]);

  // Ball tracker: update ball possession
  const updateBallPossession = useCallback(async (player: Player) => {
    if (trackerType !== 'ball') return;

    const possessionEvent: BallPossessionEvent = {
      player_id: player.id,
      team: player.team,
      timestamp: Date.now(),
      tracker_id: trackerId
    };

    // 1. Record the raw possession change event
    await supabase.from('match_events').insert([{
      match_id: matchId,
      event_type: 'ball_possession_change',
      player_id: player.id,
      team: player.team,
      timestamp: Math.floor(possessionEvent.timestamp / 1000),
      created_by: trackerId,
      event_data: {
        inferred: false,
        tracker_id: trackerId,
      }
    }]);

    // 2. Broadcast to all trackers
    await channelRef.current?.send({
      type: 'broadcast',
      event: 'ball_possession_change',
      payload: possessionEvent
    });

    // 3. Infer event based on last possession
    if (lastPossession) {
      await inferEvent(lastPossession, possessionEvent);
    }

    // 4. Update local state
    setLastPossession(possessionEvent);
    setCurrentBallHolder(player);
  }, [trackerType, trackerId, lastPossession]);

  // Event inference logic
  const inferEvent = useCallback(async (
    prev: BallPossessionEvent,
    current: BallPossessionEvent
  ) => {
    try {
      // Same player = dribble/keep
      if (prev.player_id === current.player_id) {
        await recordInferredEvent('dribble', current);
        return;
      }

      // Same team = pass
      if (prev.team === current.team) {
        await recordInferredEvent('pass', prev, current);
        return;
      }

      // Different team = interception/turnover
      await recordInferredEvent('interception', current, prev);
    } catch (error) {
      console.error('Error inferring event:', error);
    }
  }, []);

  // Record inferred event
  const recordInferredEvent = useCallback(async (
    eventType: string,
    current: BallPossessionEvent,
    previous?: BallPossessionEvent
  ) => {
    const eventData: any = {
      match_id: matchId,
      event_type: eventType,
      player_id: current.player_id,
      team: current.team,
      timestamp: Math.floor(current.timestamp / 1000),
      created_by: trackerId,
      event_data: {
        inferred: true,
        inference_type: eventType,
        from_player_id: previous?.player_id,
        recorded_at: new Date().toISOString()
      }
    };

    const { error } = await supabase
      .from('match_events')
      .insert([eventData]);

    if (error) {
      console.error('Error recording inferred event:', error);
    } else {
      toast({
        title: 'Event Recorded',
        description: `${eventType} detected automatically`,
        duration: 2000
      });
    }
  }, [matchId, trackerId, toast]);

  // Player tracker: record event
  const recordEvent = useCallback(async (
    eventType: EventType,
    details?: Record<string, any>
  ) => {
    if (!isActiveTracker || !currentBallHolder) {
      toast({
        title: 'Not Active',
        description: 'Wait for your player to get the ball',
        variant: 'destructive'
      });
      return;
    }

    const eventData = {
      match_id: matchId,
      event_type: eventType,
      player_id: currentBallHolder.id,
      team: currentBallHolder.team,
      timestamp: Math.floor(Date.now() / 1000),
      created_by: trackerId,
      event_data: {
        ...details,
        tracker_type: 'player',
        recorded_at: new Date().toISOString()
      }
    };

    const { error } = await supabase
      .from('match_events')
      .insert([eventData]);

    if (error) {
      toast({
        title: 'Error',
        description: 'Failed to record event',
        variant: 'destructive'
      });
    } else {
      toast({
        title: 'Event Recorded',
        description: `${eventType} recorded successfully`,
        duration: 2000
      });
    }
  }, [isActiveTracker, currentBallHolder, matchId, trackerId, toast]);

  return {
    assignment,
    currentBallHolder,
    isActiveTracker,
    updateBallPossession,
    recordEvent,
    lastPossession
  };
};<|MERGE_RESOLUTION|>--- conflicted
+++ resolved
@@ -61,11 +61,6 @@
       }
 
       const assignmentData: any = assignments[0];
-<<<<<<< HEAD
-
-=======
-      
->>>>>>> a4f7b0df
       // Robustly parse assigned_player_ids
       let playerIds: number[] = [];
       const rawPlayerIds = assignmentData.assigned_player_ids;
