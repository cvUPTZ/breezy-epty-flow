--- conflicted
+++ resolved
@@ -1,10 +1,6 @@
 import { useState, useEffect, useCallback } from 'react';
 import { NewVoiceChatManager } from '@/services/NewVoiceChatManager';
-<<<<<<< HEAD
-import { Participant, ConnectionState } from 'livekit-client';
-=======
 import { Participant, ConnectionState, Track } from 'livekit-client';
->>>>>>> 44176a14
 
 interface VoiceRoomDetails {
   id: string;
